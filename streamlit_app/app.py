"""Streamlit AI data analyst agent powered by the BigQuery MCP server."""
from __future__ import annotations

import json
import os
import sys
from dataclasses import dataclass
from enum import Enum
from pathlib import Path
from typing import Any, Dict, List, Optional

import pandas as pd
import streamlit as st
from openai import OpenAI
from requests.exceptions import RequestException

# Ensure the repository root is on the Python path so we can import ai_agent modules
REPO_ROOT = Path(__file__).resolve().parents[1]
if str(REPO_ROOT) not in sys.path:
    sys.path.append(str(REPO_ROOT))

from ai_agent.agent_core.system_message import SYSTEM_MESSAGE
from ai_agent.data_models.query_result import QueryResult
from ai_agent.tool_interface.mcp_tools import MCPTools
from ai_agent.utils.error_handler import handle_mcp_error

# -----------------------------------------------------------------------------
# Configuration data structures
# -----------------------------------------------------------------------------


class LLMProvider(str, Enum):
    OPENAI = "OpenAI"
    ANTHROPIC = "Anthropic"
    GEMINI = "Gemini"


@dataclass
class LLMClientWrapper:
    provider: LLMProvider
    client: Any


@dataclass
class AgentConfig:
    base_url: str
    user_id: Optional[str]
    session_id: Optional[str]
    use_cache: bool
    maximum_bytes_billed: int
    row_limit: int
    model: str
    provider: LLMProvider


# -----------------------------------------------------------------------------
# Constants
# -----------------------------------------------------------------------------

RESULT_PREVIEW_ROWS = 200
RESULT_DOWNLOAD_ROWS = 1000

DEFAULT_PROVIDER_NAME = os.getenv("LLM_PROVIDER", LLMProvider.OPENAI.value)
try:
    DEFAULT_PROVIDER = LLMProvider(DEFAULT_PROVIDER_NAME)
except ValueError:
    DEFAULT_PROVIDER = LLMProvider.OPENAI

PROVIDER_MODEL_DEFAULTS = {
    LLMProvider.OPENAI: os.getenv("OPENAI_MODEL", "gpt-4o-mini"),
    LLMProvider.ANTHROPIC: os.getenv("ANTHROPIC_MODEL", "claude-3-sonnet-20240229"),
    LLMProvider.GEMINI: os.getenv("GEMINI_MODEL", "gemini-1.5-pro-latest"),
}

PROVIDER_API_KEY_ENV_VARS = {
    LLMProvider.OPENAI: "OPENAI_API_KEY",
    LLMProvider.ANTHROPIC: "ANTHROPIC_API_KEY",
    LLMProvider.GEMINI: "GEMINI_API_KEY",
}

DEFAULT_BASE_URL = os.getenv("MCP_BIGQUERY_BASE_URL", "http://localhost:8005")
DEFAULT_SESSION_ID = os.getenv("MCP_SESSION_ID", "streamlit-session")
DEFAULT_USER_ID = os.getenv("MCP_USER_ID")


# -----------------------------------------------------------------------------
# Helper functions
# -----------------------------------------------------------------------------


def normalise_base_url(url: str) -> str:
    url = url.strip() or DEFAULT_BASE_URL
    if url.endswith("/"):
        url = url[:-1]
    return url


def parse_json_response(raw_text: str) -> Dict[str, Any]:
    """Parse JSON from an LLM response, recovering from light formatting."""
    raw_text = (raw_text or "").strip()
    if not raw_text:
        raise ValueError("Empty response from LLM")

    try:
        return json.loads(raw_text)
    except json.JSONDecodeError:
        pass

    # Attempt to recover by extracting the first JSON object or array
    start = raw_text.find("{")
    end = raw_text.rfind("}")
    if start != -1 and end != -1 and end > start:
        try:
            return json.loads(raw_text[start : end + 1])
        except json.JSONDecodeError:
            pass

    raise ValueError("LLM response was not valid JSON")


def ensure_limit_clause(sql: str, row_limit: int) -> str:
    """Ensure the SQL query contains a LIMIT clause to control costs."""
    if row_limit <= 0:
        return sql

    lower_sql = sql.lower()
    if "limit" in lower_sql:
        return sql

    trimmed = sql.rstrip().rstrip(";")
    return f"{trimmed}\nLIMIT {row_limit};"


def load_table_schema(client: MCPTools, dataset_id: str, table_id: str) -> Dict[str, Any]:
    """Retrieve schema metadata for a table, handling API errors gracefully."""
    try:
        response = client.get_table_schema(dataset_id=dataset_id, table_id=table_id)
    except RequestException as exc:  # pragma: no cover - UI feedback
        raise RuntimeError(handle_mcp_error(exc)) from exc

    if "error" in response:
        raise RuntimeError(response.get("error"))

    schema = response.get("schema", [])
    column_docs = response.get("column_documentation")
    if column_docs:
        # Merge documentation into schema entries when possible
        doc_map = {doc.get("column_name"): doc for doc in column_docs}
        for column in schema:
            column_name = column.get("name")
            if column_name in doc_map:
                column["documentation"] = doc_map[column_name]
    return {"schema": schema, "metadata": {k: v for k, v in response.items() if k not in {"schema", "column_documentation"}}}


def build_metadata_payload(
    available_datasets: List[str],
    selected_dataset: Optional[str],
    table_schemas: Dict[str, Any],
) -> Dict[str, Any]:
    return {
        "available_datasets": available_datasets,
        "selected_dataset": selected_dataset,
        "table_schemas": table_schemas,
    }


def split_system_and_conversation(
    messages: List[Dict[str, Any]],
) -> tuple[Optional[str], List[Dict[str, Any]]]:
    system_parts = [
        str(message.get("content", ""))
        for message in messages
        if message.get("role") == "system"
    ]
    system_prompt = "\n\n".join(part for part in system_parts if part) or None
    conversation = [message for message in messages if message.get("role") != "system"]
    return system_prompt, conversation


def initialise_llm_client(provider: LLMProvider, api_key: str) -> Optional[LLMClientWrapper]:
    api_key = (api_key or "").strip()
    if not api_key:
        return None

    if provider is LLMProvider.OPENAI:
        return LLMClientWrapper(provider=provider, client=OpenAI(api_key=api_key))

    if provider is LLMProvider.ANTHROPIC:
        try:
            from anthropic import Anthropic
        except ImportError as exc:  # pragma: no cover - dependency guard
            raise RuntimeError(
                "Anthropic client library is not installed. Please add the 'anthropic' dependency."
            ) from exc
        return LLMClientWrapper(provider=provider, client=Anthropic(api_key=api_key))

    if provider is LLMProvider.GEMINI:
        try:
            import google.generativeai as genai
        except ImportError as exc:  # pragma: no cover - dependency guard
            raise RuntimeError(
                "Google Generative AI client library is not installed."
                " Please add the 'google-generativeai' dependency."
            ) from exc
        genai.configure(api_key=api_key)
        return LLMClientWrapper(provider=provider, client=genai)

    raise RuntimeError(f"Unsupported LLM provider: {provider}")


def invoke_llm(
    llm_client: LLMClientWrapper,
    model: str,
    messages: List[Dict[str, Any]],
    temperature: float,
) -> str:
    provider = llm_client.provider

    if provider is LLMProvider.OPENAI:
        response = llm_client.client.chat.completions.create(
            model=model,
            messages=messages,
            temperature=temperature,
        )
        if not response.choices:
            raise RuntimeError("OpenAI returned an empty response.")
        content = response.choices[0].message.content
        if not content:
            raise RuntimeError("OpenAI returned an empty response.")
        return content

    system_prompt, conversation = split_system_and_conversation(messages)

    if provider is LLMProvider.ANTHROPIC:
        formatted_messages = []
        for message in conversation:
            role = message.get("role")
            if role not in {"user", "assistant"}:
                continue
            formatted_messages.append(
                {
                    "role": role,
                    "content": [
                        {
                            "type": "text",
                            "text": str(message.get("content", "")),
                        }
                    ],
                }
            )
        if not formatted_messages:
            formatted_messages = [
                {"role": "user", "content": [{"type": "text", "text": ""}]}
            ]

        response = llm_client.client.messages.create(
            model=model,
            temperature=temperature,
            max_output_tokens=4096,
            system=system_prompt,
            messages=formatted_messages,
        )
        text_parts = [
            block.text
            for block in getattr(response, "content", [])
            if getattr(block, "type", None) == "text" and getattr(block, "text", None)
        ]
        if not text_parts:
            raise RuntimeError("Anthropic returned an empty response.")
        return "\n".join(text_parts)

    if provider is LLMProvider.GEMINI:
        genai = llm_client.client
        model_client = genai.GenerativeModel(
            model_name=model,
            system_instruction=system_prompt or None,
        )

        contents = []
        for message in conversation:
            role = message.get("role")
            if role == "user":
                gemini_role = "user"
            elif role == "assistant":
                gemini_role = "model"
            else:
                continue
            contents.append(
                {
                    "role": gemini_role,
                    "parts": [{"text": str(message.get("content", ""))}],
                }
            )

        if not contents:
            contents = [{"role": "user", "parts": [{"text": ""}]}]

        response_kwargs: Dict[str, Any] = {}
        types_module = getattr(genai, "types", None)
        generation_config = None
        if types_module and hasattr(types_module, "GenerationConfig"):
            try:
                generation_config = types_module.GenerationConfig(temperature=temperature)
            except Exception:  # pragma: no cover - defensive
                generation_config = None
        if generation_config is not None:
            response_kwargs["generation_config"] = generation_config

        response = model_client.generate_content(
            contents,
            **response_kwargs,
        )
        text = getattr(response, "text", None)
        if text:
            return text

        candidates = getattr(response, "candidates", None) or []
        text_parts: List[str] = []
        for candidate in candidates:
            content = getattr(candidate, "content", None)
            parts = getattr(content, "parts", None) if content else None
            if not parts:
                continue
            for part in parts:
                if getattr(part, "text", None):
                    text_parts.append(part.text)
        if text_parts:
            return "\n".join(text_parts)

        raise RuntimeError("Gemini returned an empty response.")

    raise RuntimeError(f"Unsupported LLM provider: {provider}")


def generate_sql_plan(
    llm_client: LLMClientWrapper,
    model: str,
    question: str,
    metadata: Dict[str, Any],
    row_limit: int,
    conversation_history: Optional[List[Dict[str, Any]]] = None,
) -> Dict[str, Any]:
    prompt_payload = {
        "question": question,
        "metadata": metadata,
        "guidelines": {
            "row_limit": row_limit,
            "dialect": "BigQuery Standard SQL",
            "safety": "Read-only queries only. Do not perform DML/DDL operations.",
        },
        "expected_response_schema": {
            "sql": "Required. Read-only SQL query or null if impossible.",
            "analysis_steps": "Ordered list describing how the query answers the question.",
            "assumptions": "List of assumptions or clarifications you made.",
            "follow_up_questions": "Optional list of follow-up suggestions for the user.",
            "confidence": "Float between 0 and 1 describing confidence in the analysis.",
        },
    }

    messages = [
        {
            "role": "system",
            "content": (
                "You are an expert BigQuery data analyst."
                " Use the provided metadata and follow the MCP BigQuery server guidelines below.\n\n"
                f"Guidelines:\n{SYSTEM_MESSAGE}\n\n"
                "Return a single JSON object that follows the expected schema."
                " Keep SQL efficient and readable. Always include a LIMIT clause no higher than the requested limit"
                " unless the user explicitly requests otherwise."
                "\n\n**IMPORTANT:** When the user refers to 'the table' or 'this table' without specifying a name,"
                " check the conversation history to identify which table was previously discussed."
                " Extract the full table reference (project.dataset.table) from previous queries or questions."
            ),
        },
    ]

<<<<<<< HEAD
    content = invoke_llm(
        llm_client=llm_client,
=======
    # Add conversation history for context, but limit to recent messages to avoid token limits
    if conversation_history:
        # Include the last 6 messages (3 exchanges) for context
        recent_history = conversation_history[-6:]
        for msg in recent_history:
            role = msg.get("role")
            if role == "user":
                messages.append({"role": "user", "content": msg.get("content", "")})
            elif role == "assistant":
                # For assistant messages, include the question context and SQL
                assistant_context = []
                if sql := msg.get("sql"):
                    assistant_context.append(f"Generated SQL:\n{sql}")
                if analysis := msg.get("analysis_steps"):
                    if isinstance(analysis, list):
                        assistant_context.append("Analysis: " + ", ".join(str(s) for s in analysis))
                if assistant_context:
                    messages.append({"role": "assistant", "content": "\n\n".join(assistant_context)})

    # Add current question with metadata
    messages.append({"role": "user", "content": json.dumps(prompt_payload, indent=2)})

    response = llm_client.chat.completions.create(
>>>>>>> fecad2aa
        model=model,
        messages=messages,
        temperature=0.1,
    ).strip()
    return parse_json_response(content)


def basic_summary(question: str, result_preview: List[Dict[str, Any]]) -> str:
    if not result_preview:
        return (
            "I ran the query but BigQuery did not return any rows for this question."
            " You might want to broaden the filters or verify that data exists for the requested period."
        )

    column_names = list(result_preview[0].keys())
    preview_count = len(result_preview)
    columns_formatted = ", ".join(column_names)
    return (
        f"I ran a query to answer: **{question}**.\n\n"
        f"Here are the first {preview_count} rows returned."
        f" The dataset includes the following columns: {columns_formatted}."
    )


def generate_summary(
    llm_client: LLMClientWrapper,
    model: str,
    question: str,
    sql: str,
    result_preview: List[Dict[str, Any]],
    statistics: Dict[str, Any],
    cached: bool,
    plan: Dict[str, Any],
) -> str:
    payload = {
        "question": question,
        "sql": sql,
        "result_preview": result_preview,
        "statistics": statistics,
        "cached": cached,
        "plan": plan,
    }

    messages = [
        {
            "role": "system",
            "content": (
                "You are an expert data analyst."
                " Craft a concise Markdown answer summarising the query results."
                " Include an executive summary, explain key findings, and reference the SQL when useful."
                " Mention whether the result came from cache when appropriate."
            ),
        },
        {
            "role": "user",
            "content": json.dumps(payload, indent=2),
        },
    ]

    content = invoke_llm(
        llm_client=llm_client,
        model=model,
        messages=messages,
        temperature=0.2,
    )
    return content.strip()


def process_question(
    question: str,
    client: MCPTools,
    config: AgentConfig,
    metadata: Dict[str, Any],
<<<<<<< HEAD
    llm_client: Optional[LLMClientWrapper],
=======
    llm_client: Optional[OpenAI],
    conversation_history: Optional[List[Dict[str, Any]]] = None,
>>>>>>> fecad2aa
) -> Dict[str, Any]:
    plan: Dict[str, Any] = {}

    if not llm_client:
        raise RuntimeError(
            (
                f"The {config.provider.value} client is not initialised."
                " Provide a valid API key and ensure the SDK is installed."
            )
        )

    try:
        plan = generate_sql_plan(
            llm_client, config.model, question, metadata, config.row_limit, conversation_history
        )
    except Exception as exc:
        raise RuntimeError(f"Failed to generate SQL plan: {exc}") from exc

    sql = plan.get("sql")
    if not sql:
        explanation = plan.get("analysis_steps") or plan.get("assumptions") or "No SQL was produced."
        raise RuntimeError(
            "The LLM could not generate a valid SQL statement for this question. "
            f"Details: {explanation}"
        )

    sql_with_limit = ensure_limit_clause(sql, config.row_limit)

    try:
        raw_response = client.execute_bigquery_sql(
            sql=sql_with_limit,
            maximum_bytes_billed=config.maximum_bytes_billed,
            use_cache=config.use_cache,
            user_id=config.user_id or None,
            session_id=config.session_id or None,
        )
    except RequestException as exc:
        raise RuntimeError(handle_mcp_error(exc)) from exc

    query_result = QueryResult.from_mcp_response(raw_response)
    if query_result.is_error:
        raise RuntimeError(query_result.error or "Unknown error executing query.")

    full_rows = query_result.result or []
    preview_rows = full_rows[:RESULT_PREVIEW_ROWS]
    downloadable_rows = full_rows[:RESULT_DOWNLOAD_ROWS]

    statistics = {
        "totalRows": query_result.statistics.totalRows,
        "totalBytesProcessed": query_result.statistics.totalBytesProcessed,
        "duration_ms": query_result.statistics.duration_ms,
        "started": query_result.statistics.started,
        "ended": query_result.statistics.ended,
        "cached_at": query_result.cached_at,
    }

    summary_text = basic_summary(question, preview_rows)
    if llm_client:
        try:
            summary_text = generate_summary(
                llm_client=llm_client,
                model=config.model,
                question=question,
                sql=sql_with_limit,
                result_preview=preview_rows,
                statistics=statistics,
                cached=query_result.cached,
                plan=plan,
            )
        except Exception as exc:  # pragma: no cover - UI feedback
            summary_text = basic_summary(question, preview_rows) + f"\n\nLLM summary failed: {exc}"

    return {
        "role": "assistant",
        "content": summary_text,
        "sql": sql_with_limit,
        "analysis_steps": plan.get("analysis_steps"),
        "assumptions": plan.get("assumptions"),
        "follow_ups": plan.get("follow_up_questions"),
        "confidence": plan.get("confidence"),
        "statistics": statistics,
        "cached": query_result.cached,
        "preview_rows": preview_rows,
        "download_rows": downloadable_rows,
        "has_more_rows": len(full_rows) > len(preview_rows),
    }


def render_assistant_message(message: Dict[str, Any], key: Optional[str] = None) -> None:
    if error := message.get("error"):
        st.error(error)
        return

    widget_key = key or str(id(message))
    suffix_label = f" · run {widget_key}" if key else ""

    st.markdown(message.get("content", ""))

    if message.get("analysis_steps"):
        steps = message["analysis_steps"]
        if isinstance(steps, list):
            formatted_steps = "\n".join(f"- {step}" for step in steps if step)
        else:
            formatted_steps = str(steps)
        with st.expander(f"Analysis plan{suffix_label}"):
            st.markdown(formatted_steps)

    if assumptions := message.get("assumptions"):
        if isinstance(assumptions, list):
            assumptions_text = "\n".join(f"- {assumption}" for assumption in assumptions if assumption)
        else:
            assumptions_text = str(assumptions)
        with st.expander(f"Assumptions & clarifications{suffix_label}"):
            st.markdown(assumptions_text)

    if follow_ups := message.get("follow_ups"):
        if isinstance(follow_ups, list):
            follow_ups_text = "\n".join(f"- {item}" for item in follow_ups if item)
        else:
            follow_ups_text = str(follow_ups)
        with st.expander(f"Suggested follow-up questions{suffix_label}"):
            st.markdown(follow_ups_text)

    stats = message.get("statistics") or {}
    if stats:
        col1, col2, col3 = st.columns(3)
        if stats.get("totalRows") is not None:
            col1.metric("Rows returned", f"{stats['totalRows']:,}")
        if stats.get("totalBytesProcessed") is not None:
            bytes_processed = stats["totalBytesProcessed"] or 0
            col2.metric("Bytes processed", f"{bytes_processed:,}")
        cached_label = "Yes" if message.get("cached") else "No"
        col3.metric("Cached result", cached_label)

        with st.expander(f"Query statistics{suffix_label}"):
            st.json(stats)

    preview_rows = message.get("preview_rows") or []
    if preview_rows:
        st.subheader("Result preview")
        df_preview = pd.DataFrame(preview_rows)
        st.dataframe(df_preview, use_container_width=True)

        download_rows = message.get("download_rows") or []
        if download_rows:
            df_download = pd.DataFrame(download_rows)
            csv_bytes = df_download.to_csv(index=False).encode("utf-8")
            st.download_button(
                label="Download results as CSV (preview)",
                data=csv_bytes,
                file_name="query_results.csv",
                mime="text/csv",
                key=f"download-{widget_key}",
            )

        if message.get("has_more_rows"):
            st.info(
                "Showing the first preview rows only. Refine the query with additional filters "
                "or download the data for a deeper analysis."
            )
    else:
        st.info("The query completed successfully but returned no rows.")

    if sql := message.get("sql"):
        with st.expander(f"SQL query executed{suffix_label}"):
            st.code(sql, language="sql")


# -----------------------------------------------------------------------------
# Streamlit application layout
# -----------------------------------------------------------------------------


st.set_page_config(page_title="MCP BigQuery AI Analyst", layout="wide")
st.title("🚀 MCP BigQuery AI Analyst")
st.caption(
    "Ask natural language questions about your BigQuery data."
    " The assistant uses the MCP BigQuery server to plan and run safe, cost-aware SQL queries."
)

st.sidebar.header("Agent configuration")
provider_options = list(LLMProvider)
default_provider_index = 0
if DEFAULT_PROVIDER in provider_options:
    default_provider_index = provider_options.index(DEFAULT_PROVIDER)
selected_provider = st.sidebar.selectbox(
    "LLM provider",
    options=provider_options,
    index=default_provider_index,
    format_func=lambda option: option.value,
)

api_key_env_var = PROVIDER_API_KEY_ENV_VARS.get(selected_provider, "OPENAI_API_KEY")
api_key_label = f"{selected_provider.value} API key"
api_key_help = (
    f"Required for using {selected_provider.value} to translate questions into SQL"
    " and to summarise results."
)
provider_api_key = st.sidebar.text_input(
    api_key_label,
    value=os.getenv(api_key_env_var, ""),
    type="password",
    help=api_key_help,
    key=f"{selected_provider.value.lower()}-api-key",
)

base_url_input = st.sidebar.text_input(
    "MCP server base URL",
    value=DEFAULT_BASE_URL,
    help="HTTP endpoint where the MCP BigQuery server is running.",
)

use_cache = st.sidebar.checkbox("Use cached results when available", value=True)
row_limit = st.sidebar.slider("Default LIMIT for exploratory queries", 10, 1000, 200, step=10)
maximum_bytes = st.sidebar.number_input(
    "Maximum bytes billed per query",
    min_value=1_000_000,
    value=100_000_000,
    step=1_000_000,
    help="Protects against expensive scans. Increase if your queries legitimately need more data.",
)

model_default = PROVIDER_MODEL_DEFAULTS.get(selected_provider, "")
model_label = f"{selected_provider.value} model"
model_help = f"{selected_provider.value} model used for SQL planning and summaries."
model_name = st.sidebar.text_input(
    model_label,
    value=model_default,
    help=model_help,
    key=f"{selected_provider.value.lower()}-model",
)

user_id_input = st.sidebar.text_input("User ID (optional)", value=DEFAULT_USER_ID or "")
session_id_input = st.sidebar.text_input("Session ID", value=DEFAULT_SESSION_ID)

base_url = normalise_base_url(base_url_input)
agent_config = AgentConfig(
    base_url=base_url,
    user_id=user_id_input or None,
    session_id=session_id_input or None,
    use_cache=use_cache,
    maximum_bytes_billed=maximum_bytes,
    row_limit=row_limit,
    model=model_name,
    provider=selected_provider,
)

client = MCPTools(base_url=agent_config.base_url)

try:
    datasets_response = client.get_datasets()
    if "error" in datasets_response:
        raise RuntimeError(datasets_response.get("error"))
    datasets = [item.get("dataset_id") for item in datasets_response.get("datasets", []) if item.get("dataset_id")]
except RequestException as exc:
    datasets = []
    st.sidebar.error(f"Failed to load datasets: {handle_mcp_error(exc)}")
except RuntimeError as exc:
    datasets = []
    st.sidebar.error(f"Failed to load datasets: {exc}")

selected_dataset = None
selected_tables: List[str] = []
table_schemas: Dict[str, Any] = {}

if datasets:
    dataset_options = ["(none)"] + datasets
    chosen_dataset = st.sidebar.selectbox(
        "Dataset (optional)",
        options=dataset_options,
        help="Select a dataset to fetch table schemas for better SQL generation.",
    )
    if chosen_dataset != "(none)":
        selected_dataset = chosen_dataset

if selected_dataset:
    try:
        tables_response = client.get_tables(selected_dataset)
        if "error" in tables_response:
            raise RuntimeError(tables_response.get("error"))
        table_options = [item.get("table_id") for item in tables_response.get("tables", []) if item.get("table_id")]
    except RequestException as exc:
        table_options = []
        st.sidebar.error(f"Failed to load tables: {handle_mcp_error(exc)}")
    except RuntimeError as exc:
        table_options = []
        st.sidebar.error(f"Failed to load tables: {exc}")
    selected_tables = st.sidebar.multiselect(
        "Tables to include in context (optional)",
        options=table_options,
        default=table_options[:1] if table_options else [],
        help="Schemas for selected tables are shared with the LLM to improve SQL quality.",
    )

    for table_id in selected_tables:
        try:
            table_schemas[table_id] = load_table_schema(client, selected_dataset, table_id)
        except RuntimeError as exc:
            st.sidebar.warning(f"Failed to load schema for {table_id}: {exc}")
else:
    if datasets:
        st.sidebar.info("Select a dataset to share schema context with the agent.")
    else:
        st.sidebar.info("No datasets available or the MCP server is unreachable.")

metadata_payload = build_metadata_payload(datasets, selected_dataset, table_schemas)
llm_client_error: Optional[str] = None
llm_client: Optional[LLMClientWrapper] = None
try:
    llm_client = initialise_llm_client(selected_provider, provider_api_key)
except RuntimeError as exc:  # pragma: no cover - dependency guard
    llm_client_error = str(exc)

if llm_client_error:
    st.sidebar.error(llm_client_error)
elif llm_client is None:
    st.sidebar.warning(
        f"Provide a valid {selected_provider.value} API key to enable SQL planning and summaries."
    )
    st.info(f"Add a {selected_provider.value} API key in the sidebar to activate the AI analyst.")

if "conversation" not in st.session_state:
    st.session_state["conversation"] = []

assistant_counter = 0
for msg in st.session_state["conversation"]:
    with st.chat_message(msg["role"]):
        if msg["role"] == "assistant":
            assistant_counter += 1
            msg.setdefault("message_key", str(assistant_counter))
            render_assistant_message(msg, key=msg["message_key"])
        else:
            st.markdown(msg.get("content", ""))

prompt = st.chat_input("Ask your data question…")

if prompt:
    with st.chat_message("user"):
        st.markdown(prompt)
    st.session_state["conversation"].append({"role": "user", "content": prompt})

    with st.chat_message("assistant"):
        with st.spinner("Analyzing data with the MCP BigQuery agent…"):
            try:
                message = process_question(
                    question=prompt,
                    client=client,
                    config=agent_config,
                    metadata=metadata_payload,
                    llm_client=llm_client,
                    conversation_history=st.session_state["conversation"],
                )
            except RuntimeError as exc:
                message = {"role": "assistant", "error": str(exc), "content": f"❌ {exc}"}

            assistant_runs = sum(1 for item in st.session_state["conversation"] if item["role"] == "assistant")
            message_key = str(assistant_runs + 1)
            message["message_key"] = message_key
            render_assistant_message(message, key=message_key)
            st.session_state["conversation"].append(message)

st.sidebar.markdown("---")
st.sidebar.markdown(
    "**Tips:**\n"
    "- Ensure the MCP server is running and accessible.\n"
    "- Provide table schemas for best SQL generation.\n"
    "- Use user/session identifiers to take advantage of caching and personalised preferences."
)<|MERGE_RESOLUTION|>--- conflicted
+++ resolved
@@ -375,10 +375,6 @@
         },
     ]
 
-<<<<<<< HEAD
-    content = invoke_llm(
-        llm_client=llm_client,
-=======
     # Add conversation history for context, but limit to recent messages to avoid token limits
     if conversation_history:
         # Include the last 6 messages (3 exchanges) for context
@@ -402,7 +398,6 @@
     messages.append({"role": "user", "content": json.dumps(prompt_payload, indent=2)})
 
     response = llm_client.chat.completions.create(
->>>>>>> fecad2aa
         model=model,
         messages=messages,
         temperature=0.1,
@@ -476,12 +471,8 @@
     client: MCPTools,
     config: AgentConfig,
     metadata: Dict[str, Any],
-<<<<<<< HEAD
-    llm_client: Optional[LLMClientWrapper],
-=======
     llm_client: Optional[OpenAI],
     conversation_history: Optional[List[Dict[str, Any]]] = None,
->>>>>>> fecad2aa
 ) -> Dict[str, Any]:
     plan: Dict[str, Any] = {}
 
